"""Command-line implementation of ClearWay."""

import logging
import sys
import argparse

from ..gpio import stateMachinePanel
from ..ai import ai

__LOG_FORMAT = "%(asctime)s [%(filename)s:%(lineno)d] %(levelname)s >> %(message)s"
__gpio_led = 5


def __configure_logging() -> None:
    """Configure the app's logger.

    The log file is stored in `ClearWay.log` and every time the program
    restart, the file is cleared.
    Is format is:
        `Date Time FileName:FunctionName Level >> Message`
        example:
            `2021-10-28 18:20:19,018 foo.py:10 [INFO] >> Foo`

    There is two mode:
        - Release mode, where the log are only print in the file, the minimum level of the lof is `INFO`.
        - Debug mode, where the log are print in the file and displayed in the console, The minimum level of the
        log is `DEBUG`.
    """
    if __debug__:
        logging.basicConfig(
            level=logging.DEBUG,
            format=__LOG_FORMAT,
            handlers=[
                logging.FileHandler("ClearWay.log"),
                logging.StreamHandler(sys.stdout),
            ],
        )
    else:
        logging.basicConfig(
            level=logging.DEBUG,
            format=__LOG_FORMAT,
            filename="ClearWay.log",
        )


def __parse_arg() -> None:
    l_parser = argparse.ArgumentParser()

    # Add arguments
    l_parser.add_argument(
        "--no-gpio",
        help="tells the program that it does not want to use the GPIOs, only the logs will be displayed",
        action="store_true",
    )
    # l_parser.add_argument(
    #     "-v",
    #     "--version",
    #     help="print the Python version number and exit",
    #     action='version',
    #     version='%(prog)s {version}'.format(version=__version__)
    # )

    l_args = l_parser.parse_args()

    # TODO remove on release
    if True:
        # Parse arguments
        stateMachinePanel.use_gpio(not l_args.no_gpio)
    else:
        stateMachinePanel.use_gpio(False)

    # if l_args.version:
    #     print(clearway.__version__)
    #     exit(0)


def main() -> None:
    """Program input function."""
    __parse_arg()
    __configure_logging()

<<<<<<< HEAD
    stateMachinePanel.new(5)
    stateMachinePanel.start(5)
=======
    stateMachinePanel.new(__gpio_led)
    stateMachinePanel.start(__gpio_led)
>>>>>>> fc66bd8a

    # Give the path to the input video to process it
    # Otherwise it will use the Raspberry Pi camera
    ai.init()
    ai.bicycle_detector(__gpio_led)

    stateMachinePanel.stop(__gpio_led)
    stateMachinePanel.free(__gpio_led)


if __name__ == "__main__":
    main()<|MERGE_RESOLUTION|>--- conflicted
+++ resolved
@@ -79,13 +79,8 @@
     __parse_arg()
     __configure_logging()
 
-<<<<<<< HEAD
-    stateMachinePanel.new(5)
-    stateMachinePanel.start(5)
-=======
     stateMachinePanel.new(__gpio_led)
     stateMachinePanel.start(__gpio_led)
->>>>>>> fc66bd8a
 
     # Give the path to the input video to process it
     # Otherwise it will use the Raspberry Pi camera
