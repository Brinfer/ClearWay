"""Command-line implementation of ClearWay."""

import logging
import argparse
<<<<<<< HEAD
import sys
=======
import signal
import types
>>>>>>> 47be2c3c

import clearway
import clearway.config as config
import clearway.gpio as gpio
from clearway.gpio import stateMachinePanel, servo
from clearway.ai import ai


<<<<<<< HEAD
VERSION_MESAGE: str = """
   ________               _       __
  / ____/ /__  ____ _____| |     / /___ ___  __
 / /   / / _ \\/ __ `/ ___/ | /| / / __ `/ / / /
/ /___/ /  __/ /_/ / /   | |/ |/ / /_/ / /_/ /
\\____/_/\\___/\\__,_/_/    |__/|__/\\__,_/\\__, /
                                      /____/
=======
def __signal_handler(p_signum: int, _p_stack_frame: types.FrameType) -> None:
    """Signal handler.

    When is called, then all state machines are stopped and destroyed

    Parameters
    ----------
    p_signum : `int`
        The number of the signal calling the function
    _p_stack_frame : `FrameType`
        the frame that was interrupted by the signal.
    """
    logging.warning("[CLI] Intercept signal {}".format(signal.Signals(p_signum).name))

    # Stop all state machine
    stateMachinePanel.stop_all()

    # Free all state machine
    stateMachinePanel.free_all()

    sys.exit(0)


def __is_positive(p_value):
    l_int_value = int(p_value)
    if l_int_value <= 0:
        raise argparse.ArgumentTypeError("%s is an invalid value, should be a positive integer" % p_value)
    return l_int_value
>>>>>>> 47be2c3c

ClearWay v{}
Copyright (C) 2021-2022 {}

This program may be freely redistributed under the terms of the {} license.
""".format(
    clearway.__version__, clearway.__author__, clearway.__license__
)
"""The message displayed when using the `clearway --version` command."""


# TODO UPdate docstring
def __parse_arg() -> None:
    """Parse the arguments passed in parameter at the launching of the program.

    After parsing all the options, they are saved for the different modules.

    The available optional arguments are:
        - --gpios GPIO
            tells the program which gpio to use, the default is __DEFAULT_GPIO
        - --no-gpio
            tells the program that it does not want to use the GPIOs, only the logs will be displayed
        - -i INPUT_PATH, --input-path INPUT_PATH
            the path to the input video to be analyzed rather than using the video stream from the camera
        --on-raspberry ON_RASPBERRY
            tells the program if we are using a raspberry or a computer
        -see-rtp SEE_RTP
            tells the program if we want to see a window with the real-time processing in it
        - -o OUTPUT_PATH, --output-path OUTPUT_PATH
            the path to the folder that will contain the output video with boxes around detected bicycles
        - -v {WARNING,INFO,DEBUG}, --verbosity {WARNING,INFO,DEBUG}
            indicates the level of verbosity, default is __DEFAULT_VERBOSITY_LEVEL
        - -V, --version
            print the ClearWay version and exit

    The required arguments are:
        - --yolo-weights YOLO_WEIGHTS
            the path to the weights file of yolo
        - --yolo-cfg YOLO_CFG
            the path to the configuration file of yolo
        --size SIZE
            the size of the images converted to blob (320 or 416 recommended)
    """

    def arguments_is_given(*p_args: str) -> bool:
        """Test if the arguments are passed at program startup.

        It is possible to pass one or more character strings.

        Returns
        -------
        bool
            `True` if one the arguments are present, `False` false if none is present.
        """
        return len(set(p_args) & set(sys.argv)) > 0

    l_parser = argparse.ArgumentParser(
        formatter_class=argparse.RawTextHelpFormatter,
        usage="clearway [OPTIONS] --yolo-cfg YOLO_CFG --yolo-weights YOLO_WEIGHTS --config CONFIG",
    )

    # Optionals arguments

    # TODO accept a list of gpios
    l_parser.add_argument(
        "--gpios",
        help="tells the program which gpio to use",
        action="store",
        type=int,
        default=None,
    )

    l_group_gpio = l_parser.add_mutually_exclusive_group()
    l_group_gpio.add_argument(
        "--no-gpio",
        help="tells the program to not use the GPIOs, only the logs will be displayed",
        dest="use_gpio",
        action="store_false",
        default=None,
    )
    l_group_gpio.add_argument(
        "--use-gpio",
        help="tells the program to use the GPIOs",
        action="store_true",
        default=None,
    )

    l_parser.add_argument(
        "--on-raspberry",
        help="tells the program if we are using a raspberry or a computer",
        action="store_true",
        default=None,
    )

    l_parser.add_argument(
        "--see-rtp",
        help="tells the program if we want to see a window with the real-time processing in it",
        action="store_true",
        default=None,
    )

    l_parser.add_argument(
        "-i",
        "--input-path",
        help="the path to the input video to be analyzed rather than using the video stream from the camera",
        action="store",
        type=str,
        default=None,
    )

    l_parser.add_argument(
        "-o",
        "--output-path",
        help="the path to the folder that will contain the output video with boxes around detected bicycles",
        action="store",
        type=str,
        default=None,
    )

    l_parser.add_argument(
        "-v",
        "--verbosity",
        choices=[
            logging.getLevelName(logging.WARNING),
            logging.getLevelName(logging.INFO),
            logging.getLevelName(logging.DEBUG),
        ],
        help="indicates the level of verbosity",
        type=str,
        default=None,
    )

    l_parser.add_argument(
        "-V",
        "--version",
        help="print the {} version and exit".format(clearway.__project__),
        action="version",
        version=VERSION_MESAGE,
    )

    # Required arguments

    l_group_required = l_parser.add_argument_group("required arguments")

    l_group_required.add_argument(
        "--yolo-weights",
        help="the path to the weights file of yolo, required if the --config argument is not provided",
        action="store",
        default=None,
        type=str,
        required=not arguments_is_given("--config", "-c"),
    )

    # TODO better help message => must have yolo-* path in config file or use the command line
    l_group_required.add_argument(
        "--yolo-cfg",
        help="the path to the configuration file of yolo, required if the argument --config is not provided",
        action="store",
        type=str,
        default=None,
        required=not arguments_is_given("--config", "-c"),
    )

    l_group_required.add_argument(
        "-c",
        "--config",
        help="""
            the path to the config file, required if the arguments --yolo-cfg and --yolo-weights are not provided.
            All parameters contained in the configuration file can be overloaded with optional arguments.
            """,
        action="store",
        type=str,
        default=None,
        required=not (arguments_is_given("--yolo-cfg") and arguments_is_given("--yolo-weights")),
    )

    l_group_required.add_argument(
        "--size",
        type=int,
        help="the size of the images converted to blob (320 or 416 recommended)",
        action="store",
        default=None,
        required=not arguments_is_given("--config", "-c"),
    )

    # Parse the arguments
    l_args = l_parser.parse_args()

    # Configure the modules

    # Load config file
    if l_args.config is not None:
        config.save_config_from_file(l_args.config)

    # Overload config file with argument

    # Save GPIO config module
    config.save_config_gpio(p_use_gpio=l_args.use_gpio, p_gpios=[l_args.gpios])

    # Save AI config module
    config.save_config_ai(
        p_input_video_path=l_args.input_path,
        p_output_video_path=l_args.output_path,
        p_yolo_cfg_path=l_args.yolo_cfg,
        p_yolo_weights_path=l_args.yolo_weights,
        p_size=l_args.size,
        p_on_raspberry=l_args.on_raspberry,
        p_real_time_processing=l_args.see_rtp,
    )

    # Save logging config module
    config.save_config_logging(p_verbosity_level=l_args.verbosity)


def __apply_config_logging() -> None:
    """Configure the `logging` module.

    The log file is stored in `DEFAULT_LOG_PATH` and every time the program
    restart, the file is cleared.
    Is format is:
        `Date Time FileName:FunctionName Level >> Message`
        example:
            `2021-10-28 18:20:19,018 [foo.py:10] INFO >> Foo`

    The levels available are:
        - CRITICAL
        - ERROR
        - WARNING
        - INFO
        - DEBUG

    All these values are the ones provided when using `save_config_logging`,
    otherwise the default values provided by the module will be used
    """
    logging.basicConfig(
        level=config.get_config(config.MODULE_LOGGING, config.LOG_VERBOSITY_LEVEL),
        format=config.get_config(config.MODULE_LOGGING, config.LOG_FORMAT),
        handlers=[
            logging.FileHandler(config.get_config(config.MODULE_LOGGING, config.LOG_PATH)),
            logging.StreamHandler(sys.stdout),
        ],
    )

    logging.info("[CONFIG] Apply configuration for logging module")


def main() -> None:
    """Program input function."""
    __parse_arg()
    __apply_config_logging()

<<<<<<< HEAD
    # TODO use the good GPIOs
=======
    # Add signal handler
    signal.signal(signal.SIGINT, __signal_handler)  # Interrupt from keyboard (CTRL + C)
    signal.signal(signal.SIGTERM, __signal_handler)  # Termination signal

    if __gpio_led is None:
        __gpio_led = __DEFAULT_GPIO
>>>>>>> 47be2c3c

    gpio.use_gpio(config.get_config(config.MODULE_GPIO, config.USE_GPIO))
    servo.set_angle()

    stateMachinePanel.new(5)
    stateMachinePanel.start(5)

    # Give the path to the input video to process it
    # Otherwise it will use the Raspberry Pi camera
    ai_instance = ai.Ai(
        config.get_config(config.MODULE_AI, config.ON_RASPBERRY),
        config.get_config(config.MODULE_AI, config.SEE_REAL_TIME_PROCESS),
        config.get_config(config.MODULE_AI, config.YOLO_WEIGHTS_PATH),
        config.get_config(config.MODULE_AI, config.YOLO_CFG_PATH),
        config.get_config(config.MODULE_AI, config.IMG_SIZE),
        config.get_config(config.MODULE_AI, config.INPUT_PATH),
        config.get_config(config.MODULE_AI, config.OUTPUT_PATH),
    )

    ai_instance.bicycle_detector(config.get_config(config.MODULE_GPIO, config.PANEL_GPIOS))

    stateMachinePanel.stop(5)
    stateMachinePanel.free(5)


if __name__ == "__main__":
    main()<|MERGE_RESOLUTION|>--- conflicted
+++ resolved
@@ -2,12 +2,10 @@
 
 import logging
 import argparse
-<<<<<<< HEAD
 import sys
-=======
 import signal
 import types
->>>>>>> 47be2c3c
+from typing import Optional
 
 import clearway
 import clearway.config as config
@@ -16,7 +14,6 @@
 from clearway.ai import ai
 
 
-<<<<<<< HEAD
 VERSION_MESAGE: str = """
    ________               _       __
   / ____/ /__  ____ _____| |     / /___ ___  __
@@ -24,36 +21,6 @@
 / /___/ /  __/ /_/ / /   | |/ |/ / /_/ / /_/ /
 \\____/_/\\___/\\__,_/_/    |__/|__/\\__,_/\\__, /
                                       /____/
-=======
-def __signal_handler(p_signum: int, _p_stack_frame: types.FrameType) -> None:
-    """Signal handler.
-
-    When is called, then all state machines are stopped and destroyed
-
-    Parameters
-    ----------
-    p_signum : `int`
-        The number of the signal calling the function
-    _p_stack_frame : `FrameType`
-        the frame that was interrupted by the signal.
-    """
-    logging.warning("[CLI] Intercept signal {}".format(signal.Signals(p_signum).name))
-
-    # Stop all state machine
-    stateMachinePanel.stop_all()
-
-    # Free all state machine
-    stateMachinePanel.free_all()
-
-    sys.exit(0)
-
-
-def __is_positive(p_value):
-    l_int_value = int(p_value)
-    if l_int_value <= 0:
-        raise argparse.ArgumentTypeError("%s is an invalid value, should be a positive integer" % p_value)
-    return l_int_value
->>>>>>> 47be2c3c
 
 ClearWay v{}
 Copyright (C) 2021-2022 {}
@@ -63,6 +30,29 @@
     clearway.__version__, clearway.__author__, clearway.__license__
 )
 """The message displayed when using the `clearway --version` command."""
+
+
+def __signal_handler(p_signum: int, _p_stack_frame: Optional[types.FrameType] = None) -> None:
+    """Signal handler.
+
+    When is called, then all state machines are stopped and destroyed.
+
+    Parameters
+    ----------
+    p_signum : `int`
+        The number of the signal calling the function.
+    _p_stack_frame : `FrameType`, optional
+        the frame that was interrupted by the signal, by default `None`.
+    """
+    logging.warning("[CLI] Intercept signal {}".format(signal.Signals(p_signum).name))
+
+    # Stop all state machine
+    stateMachinePanel.stop_all()
+
+    # Free all state machine
+    stateMachinePanel.free_all()
+
+    sys.exit(0)
 
 
 # TODO UPdate docstring
@@ -305,16 +295,10 @@
     __parse_arg()
     __apply_config_logging()
 
-<<<<<<< HEAD
     # TODO use the good GPIOs
-=======
     # Add signal handler
     signal.signal(signal.SIGINT, __signal_handler)  # Interrupt from keyboard (CTRL + C)
     signal.signal(signal.SIGTERM, __signal_handler)  # Termination signal
-
-    if __gpio_led is None:
-        __gpio_led = __DEFAULT_GPIO
->>>>>>> 47be2c3c
 
     gpio.use_gpio(config.get_config(config.MODULE_GPIO, config.USE_GPIO))
     servo.set_angle()
