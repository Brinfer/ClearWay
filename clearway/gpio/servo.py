"""Module to control the camera angle using a servo motor."""

import time
import logging

import clearway.gpio as gpio

newposition = None


def config(angle: int, servo_gpio: int) -> None:
    """Initialize the servo motor to fit with the given parameter.

    Parameters
    ----------
    angle : int
        The angle of the camera between 0° to 180°.
    servo_gpio : int
        The GPIO pin of the raspberry Pi
    """
<<<<<<< HEAD
    logging.info("[SERVO-%d] Set angle to %d", servo_gpio, angle)

    if gpio.GPIO is not None:
        gpio.GPIO.setup(servo_gpio, gpio.GPIO.OUT)
        p = gpio.GPIO.PWM(servo_gpio, 50)

        # Initialization
        p.start(2)
=======
    global newposition
    gpio.GPIO.setup(servo_pin, gpio.GPIO.OUT)
    # GPIO 12 for PWM with 50Hz, pin 32
    p = gpio.GPIO.PWM(servo_pin, 50)
    # Initialization
    p.start(2)
    time.sleep(0.5)
    try:
        # % to have the module for the angle between 0 and 180°
        newposition = servo_angle_calculator(angle)
        p.ChangeDutyCycle(newposition)
>>>>>>> cfc8320d
        time.sleep(0.5)
        # Stop the servo shaking
        p.ChangeDutyCycle(0)
    except KeyboardInterrupt:
        p.stop()


def servo_angle_calculator(angle: int):
    """Calculate the duty cycle of the servo motor from an angle.

    Parameters
    ----------
    angle : int
        The angle of the camera between 0° to 180°
        If the value is out of range, a modulo of 180° will be apply

    Returns
    -------
    [int]
        The Duty cycle for the servo motor
    """
    return 1.0 / 18.0 * (angle % 180) + 2<|MERGE_RESOLUTION|>--- conflicted
+++ resolved
@@ -18,20 +18,13 @@
     servo_gpio : int
         The GPIO pin of the raspberry Pi
     """
-<<<<<<< HEAD
+    global newposition
+
     logging.info("[SERVO-%d] Set angle to %d", servo_gpio, angle)
 
-    if gpio.GPIO is not None:
-        gpio.GPIO.setup(servo_gpio, gpio.GPIO.OUT)
-        p = gpio.GPIO.PWM(servo_gpio, 50)
-
-        # Initialization
-        p.start(2)
-=======
-    global newposition
-    gpio.GPIO.setup(servo_pin, gpio.GPIO.OUT)
+    gpio.GPIO.setup(servo_gpio, gpio.GPIO.OUT)
     # GPIO 12 for PWM with 50Hz, pin 32
-    p = gpio.GPIO.PWM(servo_pin, 50)
+    p = gpio.GPIO.PWM(servo_gpio, 50)
     # Initialization
     p.start(2)
     time.sleep(0.5)
@@ -39,7 +32,6 @@
         # % to have the module for the angle between 0 and 180°
         newposition = servo_angle_calculator(angle)
         p.ChangeDutyCycle(newposition)
->>>>>>> cfc8320d
         time.sleep(0.5)
         # Stop the servo shaking
         p.ChangeDutyCycle(0)
