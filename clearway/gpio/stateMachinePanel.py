--- conflicted
+++ resolved
@@ -165,17 +165,10 @@
         self.__gpio = p_gpio  # type: int
         self.__blinkThread = None  # type: Thread
 
-<<<<<<< HEAD
         if _GpioModule is not None:
             _GpioModule.setmode(_GpioModule.BCM)
             _GpioModule.setwarnings(False)  # Disable warning messages
             _GpioModule.setup(self.__gpio, _GpioModule.OUT)
-=======
-        if GPIO is not None:
-            GPIO.setmode(GPIO.BOARD)
-            GPIO.setwarnings(False)  # Disable warning messages
-            GPIO.setup(self.__gpio, GPIO.OUT)
->>>>>>> 29d25e86
 
         StateMachinePanel.turn_off(self.__gpio)  # Force at low level
 
