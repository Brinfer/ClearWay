--- conflicted
+++ resolved
@@ -92,7 +92,6 @@
 
 \section{Installation avec \glsentryname{pip}}
 
-<<<<<<< HEAD
 Il est possible de facilement distribuer \gls{sae} sur plusieurs Raspberry Pi en utilisant \gls{pip}. Pour
 cela il est nécessaire d'installer le \gls{paquet} \textit{build} (voir section \nameref{sec:listePackages}).
 
@@ -118,7 +117,6 @@
 
 Le \gls{paquet} de \gls{sae} est alors installé avec toutes les dépendances nécessaires à son fonctionnement (voir
 section \nameref{sec:listePackages}).
-=======
 
 \newpage
 \section{Branchements des composants au Raspberry}
@@ -145,7 +143,6 @@
 \end{itemize}
 
 \subsection{Branchements de la caméra}
-La caméra \gls{RPiCamera} est fournie avec une nappe. Côté caméra : Ouvrer le connecteur d'accueil de nappe en tirant sur la languette. 
-Positionner la nappe de façon à ce que le trait de couleur bleu soit au dos de la lentille et fermer le connecteur. 
-Faire de même sur le port d'accueil caméra du \gls{RPiCard}. Positionner le trait bleu face au connecteur Ethernet.
->>>>>>> b1b75700
+La caméra \gls{RPiCamera} est fournie avec une nappe. Côté caméra : Ouvrer le connecteur d'accueil de nappe en tirant sur la languette.
+Positionner la nappe de façon à ce que le trait de couleur bleu soit au dos de la lentille et fermer le connecteur.
+Faire de même sur le port d'accueil caméra du \gls{RPiCard}. Positionner le trait bleu face au connecteur Ethernet.