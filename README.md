<<<<<<< HEAD
<p align="center">
    <img src="documents/base/logo/clearWayLong.png" alt="Logo" height="100">
<h1 align="center"><b>ClearWay</b></h1>
</p>

<details>
  <summary>Table of Contents</summary>

- [1. Main Characters of the Project](#1-main-characters-of-the-project)
- [2. License](#2-license)
- [3. About the Project](#3-about-the-project)
- [4. Installation](#4-installation)
  - [4.1. From the source](#41-from-the-source)
- [5. Usage](#5-usage)
  - [5.1. Dependencies for the developers](#51-dependencies-for-the-developers)
  - [5.2. Options](#52-options)
    - [5.2.1. Optimized](#521-optimized)
    - [5.2.2. `--no-gpio`](#522---no-gpio)
- [6. Contributing](#6-contributing)

</details>

# 1. Main Characters of the Project

- [CHAUVIN Léo](https://www.linkedin.com/in/l%C3%A9o-chauvin-41b3a4178/)
- [FRISSANT Damien](https://www.linkedin.com/in/damien-frissant-a3b779178/)
- [GAUTIER Pierre-Louis](https://www.linkedin.com/in/pierre-louis-gautier/)

</details>

# 2. License

See [`LICENCE.md`](./LICENCE.md).

# 3. About the Project

ClearWay is a school project made by 3 engineer students in 2021-2022.

The main purpose of the project is to avoid incidents and crashes between cyclists and car. Because this project is a Proof Of Concept, the operating range luminosity have to be higher than 700 lux (between sunrise and cloudy day).

There are two systems for this project:

- The first one will detect bicycles thanks to a camera. An IA is embedded to identify the cyclist. If a bicycle is detected, a message is sent to the other system.

- The second device is an electric road sign. This one is located at a crossroad. He will advise motorists that a bike is approaching to the junction by flashing.

The project is intended for communities, but he will benefit to road users and cyclists in particular who will be safer when crossing the crossroads that have this system.

# 4. Installation

## 4.1. From the source

To install _ClearWay_ from the source files, just do :

```bash
python -m build
```

Then you just have to place the __dist__ folder in the desired environment and do

```bash
pip install dist/clearway*.whl
```

or

```bash
pip install dist/clearway*.tar.gz
```

# 5. Usage

## 5.1. Dependencies for the developers

A version of __Python 3.8__ minimum is required. In the different sub-projects, a __requirements.txt__ file will list the different packages needed and their version. To install them easily use the command :

```bash
pip install -r requirements.txt
```

## 5.2. Options

### 5.2.1. Optimized

Remove assert statements and any code conditional on the value of `__debug__`. The consequence of this is that the logs are displayed only in the log file.

```bash
python -O clearway
```

### 5.2.2. `--no-gpio`

Tells the program that it does not want to use the GPIOs, only the logs will be displayed.

```bash
clearway --no-gpio
```

# 6. Contributing

After cloning the repository, perform the following instruction :

```bash
git config core.hooksPath .githooks
```

This instruction makes sure that everyone is using the same git hook.
=======
<p align="center">
    <img src="documents/base/logo/clearWayLong.png" alt="Logo" height="100">
<h1 align="center"><b>ClearWay</b></h1>
</p>

<p align=center>
    <img src="https://img.shields.io/badge/License-MIT-yellow.svg"/>
    <img src="https://img.shields.io/static/v1?style=flat&message=Python&logo=python&labelColor=FFD43B&color=306998&logoColor=3776AB&label=%20"/>
    <img src="https://img.shields.io/static/v1?style=flat&message=Raspberry&logo=Raspberry Pi&labelColor=white&color=A22846&logoColor=A22846&label=%20"/>
</p>

<p align=center>
    <img src="https://172.24.0.69/i3-fise/pfe/clearway/badges/master/coverage.svg"/>
    <img src="https://172.24.0.69/i3-fise/pfe/clearway/badges/master/pipeline.svg?job=test"
</p>

<details>
  <summary>Table of Contents</summary>

- [1. Main Characters of the Project](#1-main-characters-of-the-project)
- [2. License](#2-license)
- [3. About the Project](#3-about-the-project)
- [4. Installation](#4-installation)
  - [4.1. 4.1 From the source](#41-41-from-the-source)
- [5. Usage](#5-usage)
  - [5.1. Dependencies](#51-dependencies)
  - [5.2. Options](#52-options)
    - [5.2.1. Optimized](#521-optimized)
    - [5.2.2. `--no-gpio`](#522---no-gpio)
- [6. Contributing](#6-contributing)

</details>

# 1. Main Characters of the Project

- [CHAUVIN Léo](https://www.linkedin.com/in/l%C3%A9o-chauvin-41b3a4178/)
- [FRISSANT Damien](https://www.linkedin.com/in/damien-frissant-a3b779178/)
- [GAUTIER Pierre-Louis](https://www.linkedin.com/in/pierre-louis-gautier/)

</details>

# 2. License

See [`LICENCE.md`](./LICENCE.md).

# 3. About the Project

ClearWay is a school project made by 3 engineer students in 2021-2022.

The main purpose of the project is to avoid incidents and crashes between cyclists and car. Because this project is a Proof Of Concept, the operating range luminosity have to be higher than 700 lux (between sunrise and cloudy day).

There are two systems for this project:

- The first one will detect bicycles thanks to a camera. An IA is embedded to identify the cyclist. If a bicycle is detected, a message is sent to the other system.

- The second device is an electric road sign. This one is located at a crossroad. He will advise motorists that a bike is approaching to the junction by flashing.

The project is intended for communities, but he will benefit to road users and cyclists in particular who will be safer when crossing the crossroads that have this system.

# 4. Installation

## 4.1. 4.1 From the source

To install _ClearWay_ from the source files, just do :

```bash
python -m build
```

Then you just have to place the __dist__ folder in the desired environment and do

```bash
pip install dist/clearway*.whl
```

or

```bash
pip install dist/clearway*.tar.gz
```

# 5. Usage

## 5.1. Dependencies

A version of __Python 3.8__ minimum is required. In the different sub-projects, a __requirements.txt__ file will list the different packages needed and their version. To install them easily use the command :

```bash
pip install -r requirements.txt
```

## 5.2. Options

### 5.2.1. Optimized

Remove assert statements and any code conditional on the value of `__debug__`. The consequence of this is that the logs are displayed only in the log file.

```bash
python -O clearway
```

### 5.2.2. `--no-gpio`

Tells the program that it does not want to use the GPIOs, only the logs will be displayed.

```bash
clearway --no-gio
```

# 6. Contributing

After cloning the repository, perform the following instruction :

```bash
git config core.hooksPath .githooks
```

This instruction makes sure that everyone is using the same git hook.
>>>>>>> 8d2341bb
<|MERGE_RESOLUTION|>--- conflicted
+++ resolved
@@ -1,112 +1,3 @@
-<<<<<<< HEAD
-<p align="center">
-    <img src="documents/base/logo/clearWayLong.png" alt="Logo" height="100">
-<h1 align="center"><b>ClearWay</b></h1>
-</p>
-
-<details>
-  <summary>Table of Contents</summary>
-
-- [1. Main Characters of the Project](#1-main-characters-of-the-project)
-- [2. License](#2-license)
-- [3. About the Project](#3-about-the-project)
-- [4. Installation](#4-installation)
-  - [4.1. From the source](#41-from-the-source)
-- [5. Usage](#5-usage)
-  - [5.1. Dependencies for the developers](#51-dependencies-for-the-developers)
-  - [5.2. Options](#52-options)
-    - [5.2.1. Optimized](#521-optimized)
-    - [5.2.2. `--no-gpio`](#522---no-gpio)
-- [6. Contributing](#6-contributing)
-
-</details>
-
-# 1. Main Characters of the Project
-
-- [CHAUVIN Léo](https://www.linkedin.com/in/l%C3%A9o-chauvin-41b3a4178/)
-- [FRISSANT Damien](https://www.linkedin.com/in/damien-frissant-a3b779178/)
-- [GAUTIER Pierre-Louis](https://www.linkedin.com/in/pierre-louis-gautier/)
-
-</details>
-
-# 2. License
-
-See [`LICENCE.md`](./LICENCE.md).
-
-# 3. About the Project
-
-ClearWay is a school project made by 3 engineer students in 2021-2022.
-
-The main purpose of the project is to avoid incidents and crashes between cyclists and car. Because this project is a Proof Of Concept, the operating range luminosity have to be higher than 700 lux (between sunrise and cloudy day).
-
-There are two systems for this project:
-
-- The first one will detect bicycles thanks to a camera. An IA is embedded to identify the cyclist. If a bicycle is detected, a message is sent to the other system.
-
-- The second device is an electric road sign. This one is located at a crossroad. He will advise motorists that a bike is approaching to the junction by flashing.
-
-The project is intended for communities, but he will benefit to road users and cyclists in particular who will be safer when crossing the crossroads that have this system.
-
-# 4. Installation
-
-## 4.1. From the source
-
-To install _ClearWay_ from the source files, just do :
-
-```bash
-python -m build
-```
-
-Then you just have to place the __dist__ folder in the desired environment and do
-
-```bash
-pip install dist/clearway*.whl
-```
-
-or
-
-```bash
-pip install dist/clearway*.tar.gz
-```
-
-# 5. Usage
-
-## 5.1. Dependencies for the developers
-
-A version of __Python 3.8__ minimum is required. In the different sub-projects, a __requirements.txt__ file will list the different packages needed and their version. To install them easily use the command :
-
-```bash
-pip install -r requirements.txt
-```
-
-## 5.2. Options
-
-### 5.2.1. Optimized
-
-Remove assert statements and any code conditional on the value of `__debug__`. The consequence of this is that the logs are displayed only in the log file.
-
-```bash
-python -O clearway
-```
-
-### 5.2.2. `--no-gpio`
-
-Tells the program that it does not want to use the GPIOs, only the logs will be displayed.
-
-```bash
-clearway --no-gpio
-```
-
-# 6. Contributing
-
-After cloning the repository, perform the following instruction :
-
-```bash
-git config core.hooksPath .githooks
-```
-
-This instruction makes sure that everyone is using the same git hook.
-=======
 <p align="center">
     <img src="documents/base/logo/clearWayLong.png" alt="Logo" height="100">
 <h1 align="center"><b>ClearWay</b></h1>
@@ -120,7 +11,7 @@
 
 <p align=center>
     <img src="https://172.24.0.69/i3-fise/pfe/clearway/badges/master/coverage.svg"/>
-    <img src="https://172.24.0.69/i3-fise/pfe/clearway/badges/master/pipeline.svg?job=test"
+    <img src="https://172.24.0.69/i3-fise/pfe/clearway/badges/master/pipeline.svg?job=test"/>
 </p>
 
 <details>
@@ -224,5 +115,4 @@
 git config core.hooksPath .githooks
 ```
 
-This instruction makes sure that everyone is using the same git hook.
->>>>>>> 8d2341bb
+This instruction makes sure that everyone is using the same git hook.